--- conflicted
+++ resolved
@@ -22,11 +22,7 @@
 
 	for {
 		nr, er := src.Read(buf)
-<<<<<<< HEAD
-		if nr > 0 {
-=======
 		if nr > 0 && len(buf) > nr{
->>>>>>> 8d8c10f3
 			Debug("Sending", src, ": ", string(buf[0:nr]))
 
 			if Settings.splitOutput {
