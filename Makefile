SOURCE = emitter.go gor.go gor_stat.go input_dummy.go input_file.go input_raw.go input_tcp.go limiter.go output_dummy.go output_file.go input_http.go output_http.go output_tcp.go plugins.go settings.go test_input.go elasticsearch.go http_modifier.go http_modifier_settings.go http_client.go traffic_modifier.go

SOURCE_PATH = /gopath/src/github.com/buger/gor/

release: release-x86 release-x64

release-x64:
	docker run -v `pwd`:$(SOURCE_PATH) -t --env GOOS=linux --env GOARCH=amd64 --env CGO_ENABLED=0 -i gor go build && tar -czf gor_x64.tar.gz gor && rm gor

release-x86:
	docker run -v `pwd`:$(SOURCE_PATH) -t --env GOOS=linux --env GOARCH=386 --env CGO_ENABLED=0 -i gor go build && tar -czf gor_x86.tar.gz gor && rm gor

dbuild:
	docker build -t gor .

dlint:
	docker run -v `pwd`:$(SOURCE_PATH) -t -i --env GORACE="halt_on_error=1" gor golint $(PKG)

drace:
	docker run -v `pwd`:$(SOURCE_PATH) -t -i --env GORACE="halt_on_error=1" gor go test ./... $(ARGS) -v -race -timeout 15s

dtest:
<<<<<<< HEAD
	docker run -v `pwd`:$(SOURCE_PATH) -t -i gor go test ./... $(ARGS) -v -timeout 15s
=======
	docker run -v `pwd`:$(SOURCE_PATH) -t -i gor go test ./... $(ARGS) -v -timeout 10s
>>>>>>> 91854534

dcover:
	docker run -v `pwd`:$(SOURCE_PATH) -t -i --env GORACE="halt_on_error=1" gor go test $(ARGS) -race -v -timeout 15s -coverprofile=coverage.out
	go tool cover -html=coverage.out

dfmt:
	docker run -v `pwd`:$(SOURCE_PATH) -t -i gor go fmt ./...

dvet:
	docker run -v `pwd`:$(SOURCE_PATH) -t -i gor go vet

dbench:
	docker run -v `pwd`:$(SOURCE_PATH) -t -i gor go test -v -run NOT_EXISTING -bench HTTP

# Used mainly for debugging, because docker container do not have access to parent machine ports
drun:
<<<<<<< HEAD
	docker run -v `pwd`:/gopath/src/gor -t -i gor go run $(SOURCE) --input-modifier="bash ./examples/echo_modifier.sh" --input-dummy=0 --output-http="http://localhost:9000"  --verbose

=======
	docker run -v `pwd`:$(SOURCE_PATH) -t -i gor go run $(SOURCE) --input-dummy=0 --output-http="http://localhost:9000"  --verbose

drecord:
	docker run -v `pwd`:$(SOURCE_PATH) -t -i gor go run $(SOURCE) --input-dummy=0 --output-file=requests.bin --verbose

dreplay:
	docker run -v `pwd`:$(SOURCE_PATH) -t -i gor go run $(SOURCE) --input-file=requests.bin --output-tcp=:9000 --verbose -h

>>>>>>> 91854534
dbash:
	docker run -v `pwd`:$(SOURCE_PATH) -t -i gor /bin/bash<|MERGE_RESOLUTION|>--- conflicted
+++ resolved
@@ -20,11 +20,7 @@
 	docker run -v `pwd`:$(SOURCE_PATH) -t -i --env GORACE="halt_on_error=1" gor go test ./... $(ARGS) -v -race -timeout 15s
 
 dtest:
-<<<<<<< HEAD
-	docker run -v `pwd`:$(SOURCE_PATH) -t -i gor go test ./... $(ARGS) -v -timeout 15s
-=======
 	docker run -v `pwd`:$(SOURCE_PATH) -t -i gor go test ./... $(ARGS) -v -timeout 10s
->>>>>>> 91854534
 
 dcover:
 	docker run -v `pwd`:$(SOURCE_PATH) -t -i --env GORACE="halt_on_error=1" gor go test $(ARGS) -race -v -timeout 15s -coverprofile=coverage.out
@@ -41,10 +37,6 @@
 
 # Used mainly for debugging, because docker container do not have access to parent machine ports
 drun:
-<<<<<<< HEAD
-	docker run -v `pwd`:/gopath/src/gor -t -i gor go run $(SOURCE) --input-modifier="bash ./examples/echo_modifier.sh" --input-dummy=0 --output-http="http://localhost:9000"  --verbose
-
-=======
 	docker run -v `pwd`:$(SOURCE_PATH) -t -i gor go run $(SOURCE) --input-dummy=0 --output-http="http://localhost:9000"  --verbose
 
 drecord:
@@ -53,6 +45,5 @@
 dreplay:
 	docker run -v `pwd`:$(SOURCE_PATH) -t -i gor go run $(SOURCE) --input-file=requests.bin --output-tcp=:9000 --verbose -h
 
->>>>>>> 91854534
 dbash:
 	docker run -v `pwd`:$(SOURCE_PATH) -t -i gor /bin/bash